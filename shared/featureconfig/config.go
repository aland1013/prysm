/*
Package featureconfig defines which features are enabled for runtime
in order to selectively enable certain features to maintain a stable runtime.

The process for implementing new features using this package is as follows:
	1. Add a new CMD flag in flags.go, and place it in the proper list(s) var for its client.
	2. Add a condition for the flag in the proper Configure function(s) below.
	3. Place any "new" behavior in the `if flagEnabled` statement.
	4. Place any "previous" behavior in the `else` statement.
	5. Ensure any tests using the new feature fail if the flag isn't enabled.
	5a. Use the following to enable your flag for tests:
	cfg := &featureconfig.Flags{
		VerifyAttestationSigs: true,
	}
	resetCfg := featureconfig.InitWithReset(cfg)
	defer resetCfg()
	6. Add the string for the flags that should be running within E2E to E2EValidatorFlags
	and E2EBeaconChainFlags.
*/
package featureconfig

import (
	"github.com/prysmaticlabs/prysm/shared/params"
	"github.com/sirupsen/logrus"
	"gopkg.in/urfave/cli.v2"
)

var log = logrus.WithField("prefix", "flags")

// Flags is a struct to represent which features the client will perform on runtime.
type Flags struct {
	MinimalConfig                              bool // MinimalConfig as defined in the spec.
	SchlesiTestnet                             bool // SchlesiTestnet preconfigured spec.
	WriteSSZStateTransitions                   bool // WriteSSZStateTransitions to tmp directory.
	InitSyncNoVerify                           bool // InitSyncNoVerify when initial syncing w/o verifying block's contents.
	DisableDynamicCommitteeSubnets             bool // Disables dynamic attestation committee subnets via p2p.
	SkipBLSVerify                              bool // Skips BLS verification across the runtime.
	EnableBackupWebhook                        bool // EnableBackupWebhook to allow database backups to trigger from monitoring port /db/backup.
	PruneEpochBoundaryStates                   bool // PruneEpochBoundaryStates prunes the epoch boundary state before last finalized check point.
	EnableSnappyDBCompression                  bool // EnableSnappyDBCompression in the database.
	ProtectProposer                            bool // ProtectProposer prevents the validator client from signing any proposals that would be considered a slashable offense.
	ProtectAttester                            bool // ProtectAttester prevents the validator client from signing any attestations that would be considered a slashable offense.
	DisableStrictAttestationPubsubVerification bool // DisableStrictAttestationPubsubVerification will disabling strict signature verification in pubsub.
	DisableUpdateHeadPerAttestation            bool // DisableUpdateHeadPerAttestation will disabling update head on per attestation basis.
	EnableByteMempool                          bool // EnaableByteMempool memory management.
	EnableDomainDataCache                      bool // EnableDomainDataCache caches validator calls to DomainData per epoch.
	EnableStateGenSigVerify                    bool // EnableStateGenSigVerify verifies proposer and randao signatures during state gen.
	CheckHeadState                             bool // CheckHeadState checks the current headstate before retrieving the desired state from the db.
	EnableNoise                                bool // EnableNoise enables the beacon node to use NOISE instead of SECIO when performing a handshake with another peer.
	DontPruneStateStartUp                      bool // DontPruneStateStartUp disables pruning state upon beacon node start up.
	NewStateMgmt                               bool // NewStateMgmt enables the new state mgmt service.
	DisableInitSyncQueue                       bool // DisableInitSyncQueue disables the new initial sync implementation.
	EnableFieldTrie                            bool // EnableFieldTrie enables the state from using field specific tries when computing the root.
	EnableBlockHTR                             bool // EnableBlockHTR enables custom hashing of our beacon blocks.
	NoInitSyncBatchSaveBlocks                  bool // NoInitSyncBatchSaveBlocks disables batch save blocks mode during initial syncing.
	EnableStateRefCopy                         bool // EnableStateRefCopy copies the references to objects instead of the objects themselves when copying state fields.
	WaitForSynced                              bool // WaitForSynced uses WaitForSynced in validator startup to ensure it can communicate with the beacon node as soon as possible.
	// DisableForkChoice disables using LMD-GHOST fork choice to update
	// the head of the chain based on attestations and instead accepts any valid received block
	// as the chain head. UNSAFE, use with caution.
	DisableForkChoice bool

	// BroadcastSlashings enables p2p broadcasting of proposer or attester slashing.
	BroadcastSlashings bool

	// Cache toggles.
	EnableSSZCache          bool // EnableSSZCache see https://github.com/prysmaticlabs/prysm/pull/4558.
	EnableEth1DataVoteCache bool // EnableEth1DataVoteCache; see https://github.com/prysmaticlabs/prysm/issues/3106.
	EnableSlasherConnection bool // EnableSlasher enable retrieval of slashing events from a slasher instance.
	EnableBlockTreeCache    bool // EnableBlockTreeCache enable fork choice service to maintain latest filtered block tree.

	KafkaBootstrapServers string // KafkaBootstrapServers to find kafka servers to stream blocks, attestations, etc.
	CustomGenesisDelay    uint64 // CustomGenesisDelay signals how long of a delay to set to start the chain.
}

var featureConfig *Flags

// Get retrieves feature config.
func Get() *Flags {
	if featureConfig == nil {
		return &Flags{}
	}
	return featureConfig
}

// Init sets the global config equal to the config that is passed in.
func Init(c *Flags) {
	featureConfig = c
}

// InitWithReset sets the global config and returns function that is used to reset configuration.
func InitWithReset(c *Flags) func() {
	resetFunc := func() {
		Init(&Flags{})
	}
	Init(c)
	return resetFunc
}

<<<<<<< HEAD
// Copy returns copy of the config object.
func (c *Flags) Copy() *Flags {
	return &Flags{
		MinimalConfig:                              c.MinimalConfig,
		SchlesiTestnet:                             c.SchlesiTestnet,
		WriteSSZStateTransitions:                   c.WriteSSZStateTransitions,
		InitSyncNoVerify:                           c.InitSyncNoVerify,
		DisableDynamicCommitteeSubnets:             c.DisableDynamicCommitteeSubnets,
		SkipBLSVerify:                              c.SkipBLSVerify,
		EnableBackupWebhook:                        c.EnableStateRefCopy,
		PruneEpochBoundaryStates:                   c.PruneEpochBoundaryStates,
		EnableSnappyDBCompression:                  c.EnableSnappyDBCompression,
		ProtectProposer:                            c.ProtectProposer,
		ProtectAttester:                            c.ProtectAttester,
		DisableStrictAttestationPubsubVerification: c.DisableStrictAttestationPubsubVerification,
		DisableUpdateHeadPerAttestation:            c.DisableUpdateHeadPerAttestation,
		EnableByteMempool:                          c.EnableByteMempool,
		EnableDomainDataCache:                      c.EnableDomainDataCache,
		EnableStateGenSigVerify:                    c.EnableStateGenSigVerify,
		CheckHeadState:                             c.CheckHeadState,
		EnableNoise:                                c.EnableNoise,
		DontPruneStateStartUp:                      c.DontPruneStateStartUp,
		NewStateMgmt:                               c.NewStateMgmt,
		DisableInitSyncQueue:                       c.DisableInitSyncQueue,
		EnableFieldTrie:                            c.EnableFieldTrie,
		EnableBlockHTR:                             c.EnableBlockHTR,
		NoInitSyncBatchSaveBlocks:                  c.NoInitSyncBatchSaveBlocks,
		EnableStateRefCopy:                         c.EnableStateRefCopy,
		WaitForSynced:                              c.WaitForSynced,
		DisableForkChoice:                          c.DisableForkChoice,
		BroadcastSlashings:                         c.BroadcastSlashings,
		EnableSSZCache:                             c.EnableSSZCache,
		EnableEth1DataVoteCache:                    c.EnableEth1DataVoteCache,
		EnableSlasherConnection:                    c.EnableSlasherConnection,
		EnableBlockTreeCache:                       c.EnableBlockTreeCache,
		KafkaBootstrapServers:                      c.KafkaBootstrapServers,
		CustomGenesisDelay:                         c.CustomGenesisDelay,
	}
}

=======
>>>>>>> 67a26984
// ConfigureBeaconChain sets the global config based
// on what flags are enabled for the beacon-chain client.
func ConfigureBeaconChain(ctx *cli.Context) {
	complainOnDeprecatedFlags(ctx)
	cfg := &Flags{}
	cfg = configureConfig(ctx, cfg)
	if ctx.Bool(devModeFlag.Name) {
		enableDevModeFlags(ctx)
	}
	delay := params.BeaconConfig().MinGenesisDelay
	if ctx.IsSet(customGenesisDelayFlag.Name) {
		delay = ctx.Uint64(customGenesisDelayFlag.Name)
		log.Warnf("Starting ETH2 with genesis delay of %d seconds", delay)
	}
	cfg.CustomGenesisDelay = delay
	if ctx.Bool(writeSSZStateTransitionsFlag.Name) {
		log.Warn("Writing SSZ states and blocks after state transitions")
		cfg.WriteSSZStateTransitions = true
	}
	if ctx.Bool(disableForkChoiceUnsafeFlag.Name) {
		log.Warn("UNSAFE: Disabled fork choice for updating chain head")
		cfg.DisableForkChoice = true
	}
	if ctx.Bool(disableDynamicCommitteeSubnets.Name) {
		log.Warn("Disabled dynamic attestation committee subnets")
		cfg.DisableDynamicCommitteeSubnets = true
	}
	cfg.EnableSSZCache = true
	if ctx.Bool(disableSSZCache.Name) {
		log.Warn("Disabled ssz cache")
		cfg.EnableSSZCache = false
	}
	if ctx.Bool(enableEth1DataVoteCacheFlag.Name) {
		log.Warn("Enabled unsafe eth1 data vote cache")
		cfg.EnableEth1DataVoteCache = true
	}
	if ctx.Bool(initSyncVerifyEverythingFlag.Name) {
		log.Warn("Initial syncing with verifying all block's content signatures.")
		cfg.InitSyncNoVerify = false
	} else {
		cfg.InitSyncNoVerify = true
	}
	if ctx.Bool(skipBLSVerifyFlag.Name) {
		log.Warn("UNSAFE: Skipping BLS verification at runtime")
		cfg.SkipBLSVerify = true
	}
	if ctx.Bool(enableBackupWebhookFlag.Name) {
		log.Warn("Allowing database backups to be triggered from HTTP webhook.")
		cfg.EnableBackupWebhook = true
	}
	if ctx.String(kafkaBootstrapServersFlag.Name) != "" {
		log.Warn("Enabling experimental kafka streaming.")
		cfg.KafkaBootstrapServers = ctx.String(kafkaBootstrapServersFlag.Name)
	}
	if ctx.Bool(enableSlasherFlag.Name) {
		log.Warn("Enable slasher connection.")
		cfg.EnableSlasherConnection = true
	}
	if ctx.Bool(cacheFilteredBlockTreeFlag.Name) {
		log.Warn("Enabled filtered block tree cache for fork choice.")
		cfg.EnableBlockTreeCache = true
	}
	if ctx.Bool(disableStrictAttestationPubsubVerificationFlag.Name) {
		log.Warn("Disabled strict attestation signature verification in pubsub")
		cfg.DisableStrictAttestationPubsubVerification = true
	}
	if ctx.Bool(disableUpdateHeadPerAttestation.Name) {
		log.Warn("Disabled update head on per attestation basis")
		cfg.DisableUpdateHeadPerAttestation = true
	}
	if ctx.Bool(enableByteMempool.Name) {
		log.Warn("Enabling experimental memory management for beacon state")
		cfg.EnableByteMempool = true
	}
	if ctx.Bool(enableStateGenSigVerify.Name) {
		log.Warn("Enabling sig verify for state gen")
		cfg.EnableStateGenSigVerify = true
	}
	if ctx.Bool(checkHeadState.Name) {
		log.Warn("Enabling check head state for chainservice")
		cfg.CheckHeadState = true
	}
	if ctx.Bool(enableNoiseHandshake.Name) {
		log.Warn("Enabling noise handshake for peer")
		cfg.EnableNoise = true
	}
	if ctx.Bool(dontPruneStateStartUp.Name) {
		log.Warn("Not enabling state pruning upon start up")
		cfg.DontPruneStateStartUp = true
	}
	if ctx.Bool(enableNewStateMgmt.Name) {
		log.Warn("Enabling state management service")
		cfg.NewStateMgmt = true
	}
	if ctx.Bool(enableFieldTrie.Name) {
		log.Warn("Enabling state field trie")
		cfg.EnableFieldTrie = true
	}
	if ctx.Bool(enableCustomBlockHTR.Name) {
		log.Warn("Enabling custom block hashing")
		cfg.EnableBlockHTR = true
	}
	if ctx.Bool(disableInitSyncBatchSaveBlocks.Name) {
		log.Warn("Disabling init sync batch save blocks mode")
		cfg.NoInitSyncBatchSaveBlocks = true
	}
	if ctx.Bool(enableStateRefCopy.Name) {
		log.Warn("Enabling state reference copy")
		cfg.EnableStateRefCopy = true
	}
	if ctx.Bool(broadcastSlashingFlag.Name) {
		log.Warn("Enabling broadcast slashing to p2p network")
		cfg.BroadcastSlashings = true
	}
	Init(cfg)
}

// ConfigureSlasher sets the global config based
// on what flags are enabled for the slasher client.
func ConfigureSlasher(ctx *cli.Context) {
	complainOnDeprecatedFlags(ctx)
}

// ConfigureValidator sets the global config based
// on what flags are enabled for the validator client.
func ConfigureValidator(ctx *cli.Context) {
	complainOnDeprecatedFlags(ctx)
	cfg := &Flags{}
	cfg = configureConfig(ctx, cfg)
	cfg.ProtectProposer = true
	if ctx.Bool(disableProtectProposerFlag.Name) {
		log.Warn("Disabled validator proposal slashing protection.")
		cfg.ProtectProposer = false
	}
	cfg.ProtectAttester = true
	if ctx.Bool(disableProtectAttesterFlag.Name) {
		log.Warn("Disabled validator attestation slashing protection.")
		cfg.ProtectAttester = false
	}
	if ctx.Bool(enableDomainDataCacheFlag.Name) {
		log.Warn("Enabled domain data cache.")
		cfg.EnableDomainDataCache = true
	}
	Init(cfg)
}

// enableDevModeFlags switches development mode features on.
func enableDevModeFlags(ctx *cli.Context) {
	log.Warn("Enabling development mode flags")
	for _, f := range devModeFlags {
		if !ctx.IsSet(f.Names()[0]) {
			if err := ctx.Set(f.Names()[0], "true"); err != nil {
				log.WithError(err).Debug("Error enabling development mode flag")
			}
		}
	}
}

func complainOnDeprecatedFlags(ctx *cli.Context) {
	for _, f := range deprecatedFlags {
		if ctx.IsSet(f.Names()[0]) {
			log.Errorf("%s is deprecated and has no effect. Do not use this flag, it will be deleted soon.", f.Names()[0])
		}
	}
}

func configureConfig(ctx *cli.Context, cfg *Flags) *Flags {
	if ctx.Bool(minimalConfigFlag.Name) {
		log.Warn("Using minimal config")
		cfg.MinimalConfig = true
		params.UseMinimalConfig()
	} else if ctx.Bool(schlesiTestnetFlag.Name) {
		log.Warn("Using schlesi testnet config")
		cfg.SchlesiTestnet = true
		params.UseSchlesiTestnet()
	} else {
		log.Warn("Using default mainnet config")
	}
	return cfg
}<|MERGE_RESOLUTION|>--- conflicted
+++ resolved
@@ -97,7 +97,6 @@
 	return resetFunc
 }
 
-<<<<<<< HEAD
 // Copy returns copy of the config object.
 func (c *Flags) Copy() *Flags {
 	return &Flags{
@@ -138,8 +137,6 @@
 	}
 }
 
-=======
->>>>>>> 67a26984
 // ConfigureBeaconChain sets the global config based
 // on what flags are enabled for the beacon-chain client.
 func ConfigureBeaconChain(ctx *cli.Context) {
