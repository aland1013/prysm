--- conflicted
+++ resolved
@@ -1303,11 +1303,7 @@
 
 go_repository(
     name = "com_github_prysmaticlabs_ethereumapis",
-<<<<<<< HEAD
-    commit = "36966ba5fad8447f8ea7fedffa893112146fd362",
-=======
     commit = "67c39a2ef6442dfc2e86318d113cf7d14a2f1afd",
->>>>>>> cbae82d0
     importpath = "github.com/prysmaticlabs/ethereumapis",
     patch_args = ["-p1"],
     patches = [
