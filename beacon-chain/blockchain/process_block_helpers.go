--- conflicted
+++ resolved
@@ -80,10 +80,7 @@
 	if bytes.Equal(headRoot, b.ParentRoot) {
 		return s.HeadState(ctx)
 	}
-<<<<<<< HEAD
-=======
-
->>>>>>> 601f93a0
+
 	preState, err := s.beaconDB.State(ctx, bytesutil.ToBytes32(b.ParentRoot))
 	if err != nil {
 		return nil, errors.Wrapf(err, "could not get pre state for slot %d", b.Slot)
