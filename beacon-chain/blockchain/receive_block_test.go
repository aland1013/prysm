--- conflicted
+++ resolved
@@ -52,15 +52,7 @@
 		t.Fatalf("Could not save block to db: %v", err)
 	}
 
-<<<<<<< HEAD
-	if err := db.SaveState(ctx, beaconState, genesisBlkRoot); err != nil {
-		t.Fatal(err)
-	}
-
 	slot := beaconState.Slot() + 1
-=======
-	slot := beaconState.Slot + 1
->>>>>>> 07ba5940
 	block, err := testutil.GenerateFullBlock(beaconState, privKeys, nil, slot)
 	if err != nil {
 		t.Fatal(err)
