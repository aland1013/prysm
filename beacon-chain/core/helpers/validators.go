package helpers

import (
	"github.com/pkg/errors"
	ethpb "github.com/prysmaticlabs/ethereumapis/eth/v1alpha1"
	stateTrie "github.com/prysmaticlabs/prysm/beacon-chain/state"
	pb "github.com/prysmaticlabs/prysm/proto/beacon/p2p/v1"
	"github.com/prysmaticlabs/prysm/shared/bls"
	"github.com/prysmaticlabs/prysm/shared/bytesutil"
	"github.com/prysmaticlabs/prysm/shared/hashutil"
	"github.com/prysmaticlabs/prysm/shared/params"
)

// IsActiveValidator returns the boolean value on whether the validator
// is active or not.
//
// Spec pseudocode definition:
//  def is_active_validator(validator: Validator, epoch: Epoch) -> bool:
//    """
//    Check if ``validator`` is active.
//    """
//    return validator.activation_epoch <= epoch < validator.exit_epoch
func IsActiveValidator(validator *ethpb.Validator, epoch uint64) bool {
	return checkValidatorActiveStatus(validator.ActivationEpoch, validator.ExitEpoch, epoch)
}

// IsActiveValidatorUsingTrie checks if a read only validator is active.
func IsActiveValidatorUsingTrie(validator *stateTrie.ReadOnlyValidator, epoch uint64) bool {
	return checkValidatorActiveStatus(validator.ActivationEpoch(), validator.ExitEpoch(), epoch)
}

func checkValidatorActiveStatus(activationEpoch uint64, exitEpoch uint64, epoch uint64) bool {
	return activationEpoch <= epoch && epoch < exitEpoch
}

// IsSlashableValidator returns the boolean value on whether the validator
// is slashable or not.
//
// Spec pseudocode definition:
//  def is_slashable_validator(validator: Validator, epoch: Epoch) -> bool:
//  """
//  Check if ``validator`` is slashable.
//  """
//  return (not validator.slashed) and (validator.activation_epoch <= epoch < validator.withdrawable_epoch)
func IsSlashableValidator(validator *ethpb.Validator, epoch uint64) bool {
	active := validator.ActivationEpoch <= epoch
	beforeWithdrawable := epoch < validator.WithdrawableEpoch
	return beforeWithdrawable && active && !validator.Slashed
}

// ActiveValidatorIndices filters out active validators based on validator status
// and returns their indices in a list.
//
// WARNING: This method allocates a new copy of the validator index set and is
// considered to be very memory expensive. Avoid using this unless you really
// need the active validator indices for some specific reason.
//
// Spec pseudocode definition:
//  def get_active_validator_indices(state: BeaconState, epoch: Epoch) -> Sequence[ValidatorIndex]:
//    """
//    Return the sequence of active validator indices at ``epoch``.
//    """
//    return [ValidatorIndex(i) for i, v in enumerate(state.validators) if is_active_validator(v, epoch)]
func ActiveValidatorIndices(state *stateTrie.BeaconState, epoch uint64) ([]uint64, error) {
	seed, err := Seed(state, epoch, params.BeaconConfig().DomainBeaconAttester)
	if err != nil {
		return nil, errors.Wrap(err, "could not get seed")
	}
	activeIndices, err := committeeCache.ActiveIndices(seed)
	if err != nil {
		return nil, errors.Wrap(err, "could not interface with committee cache")
	}
	if activeIndices != nil {
		return activeIndices, nil
	}
	var indices []uint64
	state.ReadFromEveryValidator(func(idx int, val *stateTrie.ReadOnlyValidator) error {
		if IsActiveValidatorUsingTrie(val, epoch) {
			indices = append(indices, uint64(idx))
		}
		return nil
	})

	if err := UpdateCommitteeCache(state, epoch); err != nil {
		return nil, errors.Wrap(err, "could not update committee cache")
	}

	return indices, nil
}

// ActiveValidatorCount returns the number of active validators in the state
// at the given epoch.
func ActiveValidatorCount(state *stateTrie.BeaconState, epoch uint64) (uint64, error) {
	count := uint64(0)
	state.ReadFromEveryValidator(func(idx int, val *stateTrie.ReadOnlyValidator) error {
		if IsActiveValidatorUsingTrie(val, epoch) {
			count++
		}
		return nil
	})
	return count, nil
}

// ActivationExitEpoch takes in epoch number and returns when
// the validator is eligible for activation and exit.
//
// Spec pseudocode definition:
//  def compute_activation_exit_epoch(epoch: Epoch) -> Epoch:
//    """
//    Return the epoch during which validator activations and exits initiated in ``epoch`` take effect.
//    """
//    return Epoch(epoch + 1 + MIN_SEED_LOOKAHEAD)
func ActivationExitEpoch(epoch uint64) uint64 {
	return epoch + 1 + params.BeaconConfig().MaxSeedLookahead
}

// ValidatorChurnLimit returns the number of validators that are allowed to
// enter and exit validator pool for an epoch.
//
// Spec pseudocode definition:
//   def get_validator_churn_limit(state: BeaconState) -> uint64:
//    """
//    Return the validator churn limit for the current epoch.
//    """
//    active_validator_indices = get_active_validator_indices(state, get_current_epoch(state))
//    return max(MIN_PER_EPOCH_CHURN_LIMIT, len(active_validator_indices) // CHURN_LIMIT_QUOTIENT)
func ValidatorChurnLimit(activeValidatorCount uint64) (uint64, error) {
	churnLimit := activeValidatorCount / params.BeaconConfig().ChurnLimitQuotient
	if churnLimit < params.BeaconConfig().MinPerEpochChurnLimit {
		churnLimit = params.BeaconConfig().MinPerEpochChurnLimit
	}
	return churnLimit, nil
}

// BeaconProposerIndex returns proposer index of a current slot.
//
// Spec pseudocode definition:
//  def get_beacon_proposer_index(state: BeaconState) -> ValidatorIndex:
//    """
//    Return the beacon proposer index at the current slot.
//    """
//    epoch = get_current_epoch(state)
//    seed = hash(get_seed(state, epoch, DOMAIN_BEACON_PROPOSER) + int_to_bytes(state.slot, length=8))
//    indices = get_active_validator_indices(state, epoch)
//    return compute_proposer_index(state, indices, seed)
func BeaconProposerIndex(state *stateTrie.BeaconState) (uint64, error) {
	e := CurrentEpoch(state)

	seed, err := Seed(state, e, params.BeaconConfig().DomainBeaconAttester)
	if err != nil {
		return 0, errors.Wrap(err, "could not generate seed")
	}
	proposerIndices, err := committeeCache.ProposerIndices(seed)
	if err != nil {
		return 0, errors.Wrap(err, "could not interface with committee cache")
	}
	if proposerIndices != nil {
		return proposerIndices[state.Slot()%params.BeaconConfig().SlotsPerEpoch], nil
	}

	seed, err = Seed(state, e, params.BeaconConfig().DomainBeaconProposer)
	if err != nil {
		return 0, errors.Wrap(err, "could not generate seed")
	}

	seedWithSlot := append(seed[:], bytesutil.Bytes8(state.Slot())...)
	seedWithSlotHash := hashutil.Hash(seedWithSlot)

	indices, err := ActiveValidatorIndices(state, e)
	if err != nil {
		return 0, errors.Wrap(err, "could not get active indices")
	}

	if err := UpdateProposerIndicesInCache(state, CurrentEpoch(state)); err != nil {
		return 0, errors.Wrap(err, "could not update committee cache")
	}

	return ComputeProposerIndex(state.Validators(), indices, seedWithSlotHash)
}

// ComputeProposerIndex returns the index sampled by effective balance, which is used to calculate proposer.
//
// Note: This method signature deviates slightly from the spec recommended definition. The full
// state object is not required to compute the proposer index.
//
// Spec pseudocode definition:
//  def compute_proposer_index(state: BeaconState, indices: Sequence[ValidatorIndex], seed: Hash) -> ValidatorIndex:
//    """
//    Return from ``indices`` a random index sampled by effective balance.
//    """
//    assert len(indices) > 0
//    MAX_RANDOM_BYTE = 2**8 - 1
//    i = 0
//    while True:
//        candidate_index = indices[compute_shuffled_index(ValidatorIndex(i % len(indices)), len(indices), seed)]
//        random_byte = hash(seed + int_to_bytes(i // 32, length=8))[i % 32]
//        effective_balance = state.validators[candidate_index].effective_balance
//        if effective_balance * MAX_RANDOM_BYTE >= MAX_EFFECTIVE_BALANCE * random_byte:
//            return ValidatorIndex(candidate_index)
//        i += 1
func ComputeProposerIndex(validators []*ethpb.Validator, activeIndices []uint64, seed [32]byte) (uint64, error) {
	length := uint64(len(activeIndices))
	if length == 0 {
		return 0, errors.New("empty active indices list")
	}
	maxRandomByte := uint64(1<<8 - 1)
	hashFunc := hashutil.CustomSHA256Hasher()

	for i := uint64(0); ; i++ {
		candidateIndex, err := ComputeShuffledIndex(i%length, length, seed, true /* shuffle */)
		if err != nil {
			return 0, err
		}
		candidateIndex = activeIndices[candidateIndex]
		if int(candidateIndex) >= len(validators) {
			return 0, errors.New("active index out of range")
		}
		b := append(seed[:], bytesutil.Bytes8(i/32)...)
		randomByte := hashFunc(b)[i%32]
		v := validators[candidateIndex]
		var effectiveBal uint64
		if v != nil {
			effectiveBal = v.EffectiveBalance
		}
		if effectiveBal*maxRandomByte >= params.BeaconConfig().MaxEffectiveBalance*uint64(randomByte) {
			return candidateIndex, nil
		}
	}
}

// Domain returns the domain version for BLS private key to sign and verify.
//
// Spec pseudocode definition:
//  def get_domain(state: BeaconState, domain_type: DomainType, epoch: Epoch=None) -> Domain:
//    """
//    Return the signature domain (fork version concatenated with domain type) of a message.
//    """
//    epoch = get_current_epoch(state) if message_epoch is None else message_epoch
//    epoch = get_current_epoch(state) if epoch is None else epoch
//    fork_version = state.fork.previous_version if epoch < state.fork.epoch else state.fork.current_version
<<<<<<< HEAD
//    return compute_domain(domain_type, fork_version)
func Domain(fork *pb.Fork, epoch uint64, domainType []byte) []byte {
=======
//    return bls_domain(domain_type, fork_version)
func Domain(fork *pb.Fork, epoch uint64, domainType [bls.DomainByteLength]byte) (uint64, error) {
	if fork == nil {
		return 0, errors.New("nil fork or domain type")
	}
>>>>>>> 26582cbf
	var forkVersion []byte
	if epoch < fork.Epoch {
		forkVersion = fork.PreviousVersion
	} else {
		forkVersion = fork.CurrentVersion
	}
	if len(forkVersion) != 4 {
		return 0, errors.New("fork version length is not 4 byte")
	}
	var forkVersionArray [4]byte
	copy(forkVersionArray[:], forkVersion[:4])
	return bls.Domain(domainType, forkVersionArray), nil
}

// IsEligibleForActivationQueue checks if the validator is eligible to
// be placed into the activation queue.
//
// Spec pseudocode definition:
//  def is_eligible_for_activation_queue(validator: Validator) -> bool:
//    """
//    Check if ``validator`` is eligible to be placed into the activation queue.
//    """
//    return (
//        validator.activation_eligibility_epoch == FAR_FUTURE_EPOCH
//        and validator.effective_balance == MAX_EFFECTIVE_BALANCE
//    )
func IsEligibleForActivationQueue(validator *ethpb.Validator) bool {
	return isEligibileForActivationQueue(validator.ActivationEligibilityEpoch, validator.EffectiveBalance)
}

// IsEligibleForActivationQueueUsingTrie checks if the read-only validator is eligible to
// be placed into the activation queue.
func IsEligibleForActivationQueueUsingTrie(validator *stateTrie.ReadOnlyValidator) bool {
	return isEligibileForActivationQueue(validator.ActivationEligibilityEpoch(), validator.EffectiveBalance())
}

// isEligibleForActivationQueue carries out the logic for IsEligibleForActivationQueue*
func isEligibileForActivationQueue(activationEligibilityEpoch uint64, effectiveBalance uint64) bool {
	return activationEligibilityEpoch == params.BeaconConfig().FarFutureEpoch &&
		effectiveBalance == params.BeaconConfig().MaxEffectiveBalance
}

// IsEligibleForActivation checks if the validator is eligible for activation.
//
// Spec pseudocode definition:
//  def is_eligible_for_activation(state: BeaconState, validator: Validator) -> bool:
//    """
//    Check if ``validator`` is eligible for activation.
//    """
//    return (
//        # Placement in queue is finalized
//        validator.activation_eligibility_epoch <= state.finalized_checkpoint.epoch
//        # Has not yet been activated
//        and validator.activation_epoch == FAR_FUTURE_EPOCH
//    )
func IsEligibleForActivation(state *stateTrie.BeaconState, validator *ethpb.Validator) bool {
	finalizedEpoch := state.FinalizedCheckpointEpoch()
	return isEligibleForActivation(validator.ActivationEligibilityEpoch, validator.ActivationEpoch, finalizedEpoch)
}

// IsEligibleForActivationUsingTrie checks if the validator is eligible for activation.
func IsEligibleForActivationUsingTrie(state *stateTrie.BeaconState, validator *stateTrie.ReadOnlyValidator) bool {
	cpt := state.FinalizedCheckpoint()
	if cpt == nil {
		return false
	}
	return isEligibleForActivation(validator.ActivationEligibilityEpoch(), validator.ActivationEpoch(), cpt.Epoch)
}

// isEligibleForActivation carries out the logic for IsEligibleForActivation*
func isEligibleForActivation(activationEligibilityEpoch uint64, activationEpoch uint64, finalizedEpoch uint64) bool {
	return activationEligibilityEpoch <= finalizedEpoch &&
		activationEpoch == params.BeaconConfig().FarFutureEpoch
}<|MERGE_RESOLUTION|>--- conflicted
+++ resolved
@@ -238,16 +238,11 @@
 //    epoch = get_current_epoch(state) if message_epoch is None else message_epoch
 //    epoch = get_current_epoch(state) if epoch is None else epoch
 //    fork_version = state.fork.previous_version if epoch < state.fork.epoch else state.fork.current_version
-<<<<<<< HEAD
 //    return compute_domain(domain_type, fork_version)
-func Domain(fork *pb.Fork, epoch uint64, domainType []byte) []byte {
-=======
-//    return bls_domain(domain_type, fork_version)
-func Domain(fork *pb.Fork, epoch uint64, domainType [bls.DomainByteLength]byte) (uint64, error) {
+func Domain(fork *pb.Fork, epoch uint64, domainType []byte) ([]byte,error) {
 	if fork == nil {
-		return 0, errors.New("nil fork or domain type")
-	}
->>>>>>> 26582cbf
+		return []byte{}, errors.New("nil fork or domain type")
+	}
 	var forkVersion []byte
 	if epoch < fork.Epoch {
 		forkVersion = fork.PreviousVersion
@@ -255,7 +250,7 @@
 		forkVersion = fork.CurrentVersion
 	}
 	if len(forkVersion) != 4 {
-		return 0, errors.New("fork version length is not 4 byte")
+		return []byte{}, errors.New("fork version length is not 4 byte")
 	}
 	var forkVersionArray [4]byte
 	copy(forkVersionArray[:], forkVersion[:4])
