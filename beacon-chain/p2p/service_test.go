--- conflicted
+++ resolved
@@ -208,32 +208,17 @@
 		t.Fatal(err)
 	}
 	s.Start()
-<<<<<<< HEAD
-=======
 	defer func() {
 		if err := s.Stop(); err != nil {
 			t.Fatal(err)
 		}
 	}()
 
->>>>>>> 8d6aed93
 	time.Sleep(2 * time.Second)
 	peers := s.host.Network().Peers()
 	if len(peers) != 5 {
 		t.Errorf("Not all peers added to peerstore, wanted %d but got %d", 5, len(peers))
 	}
-<<<<<<< HEAD
-
-	// close down all peers
-	for _, listener := range listeners {
-		listener.Close()
-	}
-
-	if err := s.Stop(); err != nil {
-		t.Fatal(err)
-	}
-=======
->>>>>>> 8d6aed93
 }
 
 func TestPeer_Disconnect(t *testing.T) {
