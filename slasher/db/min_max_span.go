package db

import (
	"github.com/boltdb/bolt"
	"github.com/gogo/protobuf/proto"
	lru "github.com/hashicorp/golang-lru"
	"github.com/pkg/errors"
	slashpb "github.com/prysmaticlabs/prysm/proto/slashing"
	"github.com/prysmaticlabs/prysm/shared/bytesutil"
	"github.com/prysmaticlabs/prysm/slasher/flags"
)

const maxCacheSize = 10000

var spanCache *lru.ARCCache

func init() {
	var err error
	spanCache, err = lru.NewARC(maxCacheSize)
	if err != nil {
		errors.Wrap(err, "failed to start span cache")
		panic(err)
	}
}
func createEpochSpanMap(enc []byte) (*slashpb.EpochSpanMap, error) {
	epochSpanMap := &slashpb.EpochSpanMap{}
	err := proto.Unmarshal(enc, epochSpanMap)
	if err != nil {
		return nil, errors.Wrap(err, "failed to unmarshal encoding")
	}
	return epochSpanMap, nil
}

// ValidatorSpansMap accepts validator index and returns the corresponding spans
// map for slashing detection.
// Returns nil if the span map for this validator index does not exist.
func (db *Store) ValidatorSpansMap(validatorIdx uint64) (*slashpb.EpochSpanMap, error) {
	var sm *slashpb.EpochSpanMap
<<<<<<< HEAD
	var enc []byte
=======
	if db.ctx.GlobalBool(flags.UseSpanCacheFlag.Name) {
		sm, ok := spanCache.Get(validatorIdx)
		if ok {
			return sm.(*slashpb.EpochSpanMap), nil
		}
	}
>>>>>>> d612dfae
	err := db.view(func(tx *bolt.Tx) error {
		b := tx.Bucket(validatorsMinMaxSpanBucket)
		enc = b.Get(bytesutil.Bytes4(validatorIdx))
		return nil
	})
	sm, err = createEpochSpanMap(enc)
	if sm.EpochSpanMap == nil {
		sm.EpochSpanMap = make(map[uint64]*slashpb.MinMaxEpochSpan)
	}
	return sm, err
}

// SaveValidatorSpansMap accepts a validator index and span map and writes it to disk.
func (db *Store) SaveValidatorSpansMap(validatorIdx uint64, spanMap *slashpb.EpochSpanMap) error {
<<<<<<< HEAD
	val, err := proto.Marshal(spanMap)
	if err != nil {
		return errors.Wrap(err, "failed to marshal span map")
	}
	key := bytesutil.Bytes4(validatorIdx)
	err = db.batch(func(tx *bolt.Tx) error {
=======
	spanCache.Add(validatorIdx, spanMap)
	err := db.batch(func(tx *bolt.Tx) error {
>>>>>>> d612dfae
		bucket := tx.Bucket(validatorsMinMaxSpanBucket)
		if err := bucket.Put(key, val); err != nil {
			return errors.Wrapf(err, "failed to delete validator id: %d from validators min max span bucket", validatorIdx)
		}
		return err
	})
	return err
}

// DeleteValidatorSpanMap deletes a validator span map using a validator index as bucket key.
func (db *Store) DeleteValidatorSpanMap(validatorIdx uint64) error {
	return db.update(func(tx *bolt.Tx) error {
		bucket := tx.Bucket(validatorsMinMaxSpanBucket)
		key := bytesutil.Bytes4(validatorIdx)
		enc := bucket.Get(key)
		if enc == nil {
			return nil
		}
		if err := bucket.Delete(key); err != nil {
			tx.Rollback()
			return errors.Wrapf(err, "failed to delete the span map for validator idx: %v from validators min max span bucket", validatorIdx)
		}
		return nil
	})
}<|MERGE_RESOLUTION|>--- conflicted
+++ resolved
@@ -36,16 +36,13 @@
 // Returns nil if the span map for this validator index does not exist.
 func (db *Store) ValidatorSpansMap(validatorIdx uint64) (*slashpb.EpochSpanMap, error) {
 	var sm *slashpb.EpochSpanMap
-<<<<<<< HEAD
-	var enc []byte
-=======
 	if db.ctx.GlobalBool(flags.UseSpanCacheFlag.Name) {
 		sm, ok := spanCache.Get(validatorIdx)
 		if ok {
 			return sm.(*slashpb.EpochSpanMap), nil
 		}
 	}
->>>>>>> d612dfae
+	var enc []byte
 	err := db.view(func(tx *bolt.Tx) error {
 		b := tx.Bucket(validatorsMinMaxSpanBucket)
 		enc = b.Get(bytesutil.Bytes4(validatorIdx))
@@ -60,17 +57,13 @@
 
 // SaveValidatorSpansMap accepts a validator index and span map and writes it to disk.
 func (db *Store) SaveValidatorSpansMap(validatorIdx uint64, spanMap *slashpb.EpochSpanMap) error {
-<<<<<<< HEAD
+	spanCache.Add(validatorIdx, spanMap)
 	val, err := proto.Marshal(spanMap)
 	if err != nil {
 		return errors.Wrap(err, "failed to marshal span map")
 	}
 	key := bytesutil.Bytes4(validatorIdx)
 	err = db.batch(func(tx *bolt.Tx) error {
-=======
-	spanCache.Add(validatorIdx, spanMap)
-	err := db.batch(func(tx *bolt.Tx) error {
->>>>>>> d612dfae
 		bucket := tx.Bucket(validatorsMinMaxSpanBucket)
 		if err := bucket.Put(key, val); err != nil {
 			return errors.Wrapf(err, "failed to delete validator id: %d from validators min max span bucket", validatorIdx)
